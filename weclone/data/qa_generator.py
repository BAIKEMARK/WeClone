--- conflicted
+++ resolved
@@ -168,11 +168,7 @@
                 csvfile_path = os.path.join(chat_obj_folder_path, csvfile)
                 csv_files.append(csvfile_path)
         # 提取文件名中的起始数字，比如 wxid_..._0_5000.csv → 0
-<<<<<<< HEAD
-        pattern = re.compile(r'_(\d+)_\d+\.csv$')
-=======
         pattern = re.compile(r"_(\d+)_\d+\.csv$")
->>>>>>> d1e3d2c8
 
         def extract_start(fp: str) -> int:
             name = os.path.basename(fp)
@@ -349,12 +345,8 @@
                 combined_content += content
             if len(combined_content) > self.c["combine_msg_max_length"]:
                 logger.warning(
-<<<<<<< HEAD
-                    f"组合后消息长度超过{self.c['combine_msg_max_length']}将截断：\n {combined_content[: 50]}")
-=======
                     f"组合后消息长度超过{self.c['combine_msg_max_length']}将截断：\n {combined_content[:50]}"
                 )
->>>>>>> d1e3d2c8
                 combined_content = combined_content[: self.c["combine_msg_max_length"]]
 
             combined_message = ChatMessage(
